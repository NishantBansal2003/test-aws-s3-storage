name: CI

on:
  push:
    branches: [main]
  pull_request_target:
    branches: [main]
    types: [opened, synchronize, reopened, labeled]

jobs:
  format:
    name: Check Format and Lint
    runs-on: ubuntu-latest

    steps:
      - name: Checkout code
        uses: actions/checkout@v4
        with:
          ref: ${{ github.event.pull_request.head.sha || github.sha }}

      - name: Set up Go
        id: setup
        uses: actions/setup-go@v4
        with:
          go-version: "1.23.9"

      - name: Check gofmt
        run: |
          fmt_result=$(gofmt -l .)
          if [ -n "$fmt_result" ]; then
            echo "The following files need to be formatted:"
            echo "$fmt_result"
            exit 1
          fi

      - name: Check golangci-lint
        uses: golangci/golangci-lint-action@v8
        with:
          version: v2.1

  build:
    name: Build go-continuous-fuzz project
    runs-on: ubuntu-latest

    steps:
      - name: Checkout code
        uses: actions/checkout@v4
        with:
          ref: ${{ github.event.pull_request.head.sha || github.sha }}

      - name: Set up Go
        id: setup
        uses: actions/setup-go@v4
        with:
          go-version: "1.23.9"

      - name: Set up Go environment variables
        run: |
          echo "export PATH=\$PATH:$(go env GOPATH)/bin" >> $GITHUB_ENV

      - name: Install dependencies
        run: go mod download

      - name: Build the project
        run: make build

  unit-test:
    name: Run Unit Tests
    runs-on: ubuntu-latest
    if: |
      github.event_name == 'push' ||
      contains(github.event.pull_request.labels.*.name, 'safe-to-test')

    steps:
      - name: Checkout code
        uses: actions/checkout@v4
        with:
          ref: ${{ github.event.pull_request.head.sha || github.sha }}

      - name: Set up Go
        id: setup
        uses: actions/setup-go@v4
        with:
          go-version: "1.23.9"

      - name: Install dependencies
        run: go mod download

      - name: Run tests
<<<<<<< HEAD
        run: make unit-test
=======
        run: make unit-test

  e2e-test:
    name: Run E2E Tests
    runs-on: ubuntu-latest
    if: |
      github.event_name == 'push' ||
      contains(github.event.pull_request.labels.*.name, 'safe-to-test')
    env:
      PAT: ${{ secrets.GITHUB_TOKEN }}
    services:
      localstack:
        image: localstack/localstack:latest
        env:
          SERVICES: s3
          DEFAULT_REGION: us-east-1
          AWS_ACCESS_KEY_ID: test
          AWS_SECRET_ACCESS_KEY: test
        ports:
          - 4566:4566

    steps:
      - name: Checkout code
        uses: actions/checkout@v4
        with:
          ref: ${{ github.event.pull_request.head.sha || github.sha }}

      - name: Set environment variables for LocalStack
        run: |
          echo "AWS_ACCESS_KEY_ID=test" >> $GITHUB_ENV
          echo "AWS_SECRET_ACCESS_KEY=test" >> $GITHUB_ENV
          echo "AWS_DEFAULT_REGION=us-east-1" >> $GITHUB_ENV
          echo "AWS_ENDPOINT_URL=http://localhost:4566" >> $GITHUB_ENV

      - name: Create S3 bucket in LocalStack
        run: |
          aws --endpoint-url=http://localhost:4566 s3 mb s3://test-fuzz-bucket

      - name: Download seed_corpus into ~/corpus
        run: |
          mkdir -p "$HOME/corpus"
          curl -L \
            https://codeload.github.com/NishantBansal2003/go-fuzzing-example/tar.gz/fuzz-example \
            | tar -xz \
              --strip-components=2 \
              -C "$HOME/corpus" \
              go-fuzzing-example-fuzz-example/seed_corpus

      - name: Zip the corpus directory into corpus.zip
        run: |
          cd "$HOME"
          zip -r corpus.zip corpus

      - name: Upload corpus.zip to LocalStack S3
        run: |
          aws --endpoint-url=http://localhost:4566 s3 cp "$HOME/corpus.zip" s3://test-fuzz-bucket/corpus.zip

      - name: Set up Go
        id: setup
        uses: actions/setup-go@v4
        with:
          go-version: "1.23.9"

      - name: Install dependencies
        run: go mod download

      - name: Run E2E tests
        run: make e2e-test
>>>>>>> 49d03d7d
<|MERGE_RESOLUTION|>--- conflicted
+++ resolved
@@ -87,75 +87,4 @@
         run: go mod download
 
       - name: Run tests
-<<<<<<< HEAD
-        run: make unit-test
-=======
-        run: make unit-test
-
-  e2e-test:
-    name: Run E2E Tests
-    runs-on: ubuntu-latest
-    if: |
-      github.event_name == 'push' ||
-      contains(github.event.pull_request.labels.*.name, 'safe-to-test')
-    env:
-      PAT: ${{ secrets.GITHUB_TOKEN }}
-    services:
-      localstack:
-        image: localstack/localstack:latest
-        env:
-          SERVICES: s3
-          DEFAULT_REGION: us-east-1
-          AWS_ACCESS_KEY_ID: test
-          AWS_SECRET_ACCESS_KEY: test
-        ports:
-          - 4566:4566
-
-    steps:
-      - name: Checkout code
-        uses: actions/checkout@v4
-        with:
-          ref: ${{ github.event.pull_request.head.sha || github.sha }}
-
-      - name: Set environment variables for LocalStack
-        run: |
-          echo "AWS_ACCESS_KEY_ID=test" >> $GITHUB_ENV
-          echo "AWS_SECRET_ACCESS_KEY=test" >> $GITHUB_ENV
-          echo "AWS_DEFAULT_REGION=us-east-1" >> $GITHUB_ENV
-          echo "AWS_ENDPOINT_URL=http://localhost:4566" >> $GITHUB_ENV
-
-      - name: Create S3 bucket in LocalStack
-        run: |
-          aws --endpoint-url=http://localhost:4566 s3 mb s3://test-fuzz-bucket
-
-      - name: Download seed_corpus into ~/corpus
-        run: |
-          mkdir -p "$HOME/corpus"
-          curl -L \
-            https://codeload.github.com/NishantBansal2003/go-fuzzing-example/tar.gz/fuzz-example \
-            | tar -xz \
-              --strip-components=2 \
-              -C "$HOME/corpus" \
-              go-fuzzing-example-fuzz-example/seed_corpus
-
-      - name: Zip the corpus directory into corpus.zip
-        run: |
-          cd "$HOME"
-          zip -r corpus.zip corpus
-
-      - name: Upload corpus.zip to LocalStack S3
-        run: |
-          aws --endpoint-url=http://localhost:4566 s3 cp "$HOME/corpus.zip" s3://test-fuzz-bucket/corpus.zip
-
-      - name: Set up Go
-        id: setup
-        uses: actions/setup-go@v4
-        with:
-          go-version: "1.23.9"
-
-      - name: Install dependencies
-        run: go mod download
-
-      - name: Run E2E tests
-        run: make e2e-test
->>>>>>> 49d03d7d
+        run: make unit-test